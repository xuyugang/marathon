--- conflicted
+++ resolved
@@ -98,13 +98,6 @@
     else PathId(in.split("_").toList, absolute = true)
   }
 
-<<<<<<< HEAD
-  def sanitized(pieces: TraversableOnce[String], absolute: Boolean = true) =
-    PathId(pieces.filter(_.nonEmpty).toList, absolute)
-
-  def apply(in: String): PathId =
-    sanitized(in.replaceAll("""(^/+)|(/+$)""", "").split("/"), in.startsWith("/"))
-=======
   /**
     * Removes empty path segments
     * @param pieces collection with path segments
@@ -118,7 +111,6 @@
     val raw = in.replaceAll("""(^/+)|(/+$)""", "").split("/")
     sanitized(raw, in.startsWith("/"))
   }
->>>>>>> dad5c4be
 
   def empty: PathId = PathId(Nil)
 
