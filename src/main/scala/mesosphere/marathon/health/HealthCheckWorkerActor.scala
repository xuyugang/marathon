package mesosphere.marathon.health

import mesosphere.marathon.state.Timestamp
import mesosphere.marathon.Protos.MarathonTask
import mesosphere.marathon.Protos.HealthCheckDefinition.Protocol.{
  COMMAND,
  HTTP,
  TCP
}

import akka.actor.{ Actor, ActorLogging }
import akka.util.Timeout

import spray.http._
import spray.client.pipelining._

import scala.collection.JavaConverters._
import scala.concurrent.Future
import scala.util.{ Success, Failure }

import java.net.{ Socket, InetSocketAddress }

class HealthCheckWorkerActor extends Actor with ActorLogging {

  import HealthCheckWorker._

  implicit val system = context.system
  import context.dispatcher // execution context for futures

  def receive = {
    case HealthCheckJob(task, check) =>
      val replyTo = sender // avoids closing over the volatile sender ref

      val replyWithHealth = doCheck(task, check)

      replyWithHealth.onComplete {
        case Success(result) => replyTo ! result
        case Failure(t) =>
          replyTo ! Unhealthy(
            task.getId,
            task.getVersion,
            Timestamp.now(),
            s"${t.getClass.getSimpleName}: ${t.getMessage}"
          )

          context stop self
      }
  }

  def doCheck(task: MarathonTask, check: HealthCheck): Future[HealthResult] =
    task.getPortsList.asScala.lift(check.portIndex) match {
      case None =>
        Future { Unhealthy(task.getId, task.getVersion, Timestamp.now(), "Invalid port index") }

      case Some(port) => check.protocol match {
        case HTTP => http(task, check, port)
        case TCP  => tcp(task, check, port)
        case COMMAND =>
          Future.failed {
            val message = s"${COMMAND} health checks are only supported when " +
              "running Marathon with --executor_health_checks enabled"
            log.warning(message)
            new UnsupportedOperationException(message)
          }
        case _ =>
          Future.failed {
            val message = s"Unknown health check protocol: [${check.protocol}]"
            log.warning(message)
            new UnsupportedOperationException(message)
          }
      }
    }

  def http(task: MarathonTask, check: HealthCheck, port: Int): Future[HealthResult] = {
    val host = task.getHost
    val rawPath = check.path.getOrElse("")
    val absolutePath = if (rawPath.startsWith("/")) rawPath else s"/$rawPath"
    val url = s"http://$host:$port$absolutePath"
    log.debug("Checking the health of [{}] via HTTP", url)

    def get(url: String): Future[HttpResponse] = {
      implicit val requestTimeout = Timeout(check.timeout)
      val pipeline: HttpRequest => Future[HttpResponse] = sendReceive
      pipeline(Get(url))
    }

    get(url).map { response =>
      if (acceptableResponses contains response.status.intValue)
        Healthy(task.getId, task.getVersion, Timestamp.now())
      else
        Unhealthy(task.getId, task.getVersion, Timestamp.now(), response.status.toString())
    }
  }

  def tcp(task: MarathonTask, check: HealthCheck, port: Int): Future[HealthResult] = {
    val host = task.getHost
    val address = s"$host:$port"
    val timeoutMillis = check.timeout.toMillis.toInt
    log.debug("Checking the health of [{}] via TCP", address)

    Future {
      val address = InetSocketAddress.createUnresolved(host, port)
      val socket = new Socket
      socket.connect(address, timeoutMillis)
      socket.close()
      Healthy(task.getId, task.getVersion, Timestamp.now())
    }
  }

}

object HealthCheckWorker {

  // Similar to AWS R53, we accept all responses in [200, 399]
  protected[health] val acceptableResponses = Range(200, 400)

  case class HealthCheckJob(task: MarathonTask, check: HealthCheck)

<<<<<<< HEAD
  sealed trait HealthResult {
    def taskId: String
    def time: Timestamp
    def version: String
  }

  case class Healthy(
    taskId: String,
    version: String,
    time: Timestamp = Timestamp.now()) extends HealthResult

  case class Unhealthy(
    taskId: String,
    version: String,
    time: Timestamp = Timestamp.now(),
    cause: String) extends HealthResult

=======
>>>>>>> b886a05d
}<|MERGE_RESOLUTION|>--- conflicted
+++ resolved
@@ -39,7 +39,6 @@
           replyTo ! Unhealthy(
             task.getId,
             task.getVersion,
-            Timestamp.now(),
             s"${t.getClass.getSimpleName}: ${t.getMessage}"
           )
 
@@ -50,14 +49,14 @@
   def doCheck(task: MarathonTask, check: HealthCheck): Future[HealthResult] =
     task.getPortsList.asScala.lift(check.portIndex) match {
       case None =>
-        Future { Unhealthy(task.getId, task.getVersion, Timestamp.now(), "Invalid port index") }
+        Future { Unhealthy(task.getId, task.getVersion, "Invalid port index") }
 
       case Some(port) => check.protocol match {
         case HTTP => http(task, check, port)
         case TCP  => tcp(task, check, port)
         case COMMAND =>
           Future.failed {
-            val message = s"${COMMAND} health checks are only supported when " +
+            val message = s"$COMMAND health checks are only supported when " +
               "running Marathon with --executor_health_checks enabled"
             log.warning(message)
             new UnsupportedOperationException(message)
@@ -86,9 +85,9 @@
 
     get(url).map { response =>
       if (acceptableResponses contains response.status.intValue)
-        Healthy(task.getId, task.getVersion, Timestamp.now())
+        Healthy(task.getId, task.getVersion)
       else
-        Unhealthy(task.getId, task.getVersion, Timestamp.now(), response.status.toString())
+        Unhealthy(task.getId, task.getVersion, response.status.toString())
     }
   }
 
@@ -115,25 +114,4 @@
   protected[health] val acceptableResponses = Range(200, 400)
 
   case class HealthCheckJob(task: MarathonTask, check: HealthCheck)
-
-<<<<<<< HEAD
-  sealed trait HealthResult {
-    def taskId: String
-    def time: Timestamp
-    def version: String
-  }
-
-  case class Healthy(
-    taskId: String,
-    version: String,
-    time: Timestamp = Timestamp.now()) extends HealthResult
-
-  case class Unhealthy(
-    taskId: String,
-    version: String,
-    time: Timestamp = Timestamp.now(),
-    cause: String) extends HealthResult
-
-=======
->>>>>>> b886a05d
 }