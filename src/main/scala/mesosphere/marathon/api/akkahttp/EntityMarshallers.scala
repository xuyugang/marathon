package mesosphere.marathon
package api.akkahttp

import akka.http.scaladsl.marshalling.{ Marshaller, ToEntityMarshaller }
import akka.http.scaladsl.model.MediaTypes.`application/json`
import akka.http.scaladsl.model.StatusCodes
import akka.http.scaladsl.server.{ Rejection, RejectionError, Route }
import akka.http.scaladsl.unmarshalling.{ FromEntityUnmarshaller, FromMessageUnmarshaller, Unmarshaller }
import akka.util.ByteString
import com.wix.accord.Descriptions.{ Generic, Path }
import com.wix.accord.{ Failure, RuleViolation, Success, Validator }
import kamon.metric.SubscriptionsDispatcher.TickMetricSnapshot
import mesosphere.marathon.api.v2.Validation
import mesosphere.marathon.core.appinfo.{ AppInfo, EnrichedTask }
import mesosphere.marathon.plugin.PathId
import mesosphere.marathon.raml.{ LoggerChange, MarathonInfo, Metrics }
import mesosphere.marathon.core.plugin.PluginDefinitions
import mesosphere.marathon.state.AppDefinition
import play.api.libs.json._

import scala.collection.breakOut

object EntityMarshallers {
  import Directives.complete
  import mesosphere.marathon.api.v2.json.Formats._
  import mesosphere.marathon.raml.MetricsConversion._

  private val jsonStringUnmarshaller =
    Unmarshaller.byteStringUnmarshaller
      .forContentTypes(`application/json`)
      .mapWithCharset {
        case (ByteString.empty, _) => throw Unmarshaller.NoContentException
        case (data, charset) => data.decodeString(charset.nioCharset.name)
      }

  private val jsonStringMarshaller =
    Marshaller.stringMarshaller(`application/json`)

  def jsErrorToFailure(error: JsError): Failure = Failure(
    error.errors.flatMap {
      case (path, validationErrors) =>
        validationErrors.map { validationError =>
          RuleViolation(
            validationError.args.mkString(", "),
            validationError.message,
            path = Path(path.toString.split("/").filter(_ != "").map(Generic(_)): _*))
        }
    }(breakOut)
  )

  /**
    * HTTP entity => `A`
    *
    * @param reads reader for `A`
    * @tparam A type to decode
    * @return unmarshaller for `A`
    */
  private def playJsonUnmarshaller[A](
    implicit
    reads: Reads[A]
  ): FromEntityUnmarshaller[A] = {
    def read(json: JsValue) =
      reads
        .reads(json)
        .recoverTotal {
          case error: JsError =>
            throw RejectionError(
              ValidationFailed(jsErrorToFailure(error)))
        }
    jsonStringUnmarshaller.map(data => read(Json.parse(data)))
  }

  /**
    * `A` => HTTP entity
    *
    * @param writes writer for `A`
    * @param printer pretty printer function
    * @tparam A type to encode
    * @return marshaller for any `A` value
    */
  private def playJsonMarshaller[A](
    implicit
    writes: Writes[A],
    printer: JsValue => String = Json.prettyPrint
  ): ToEntityMarshaller[A] =
    jsonStringMarshaller.compose(printer).compose(writes.writes)

  /**
    * `Internal` => `Raml` => HTTP entity
    * @param ramlWrites converter that translates between the internal and the raml type.
    * @param writes the play json formatter, that converts the raml type into a json object
    * @param printer the printer, that converts a json object into a string
    * @tparam Internal the internal type
    * @tparam Raml the raml type
    * @return a ToEntityMarshaller for the Internal type
    */
  private def internalToRamlJsonMarshaller[Internal, Raml](
    implicit
    ramlWrites: raml.Writes[Internal, Raml],
    writes: Writes[Raml],
    printer: JsValue => String = Json.prettyPrint
  ): ToEntityMarshaller[Internal] =
    jsonStringMarshaller.compose(printer).compose(internal => writes.writes(ramlWrites.write(internal)))

  import mesosphere.marathon.raml.AppConversion.appRamlReader
  implicit def appDefinitionUnmarshaller(
    implicit
    normalization: Normalization[raml.App],
    validator: Validator[AppDefinition]): FromEntityUnmarshaller[AppDefinition] = {
    validEntityRaml(playJsonUnmarshaller[raml.App]).handleValidationErrors
  }

<<<<<<< HEAD
  implicit val appDefinitionMarshaller: ToEntityMarshaller[AppDefinition] =
    playJsonMarshaller[raml.App].compose { appDefinition: AppDefinition =>
      raml.Raml.toRaml(appDefinition)
    }
=======
  implicit val appDefinitionMarshaller: ToEntityMarshaller[raml.App] = playJsonMarshaller[raml.App]
>>>>>>> c741d046

  def appUpdateUnmarshaller(
    appId: PathId, partialUpdate: Boolean)(
    implicit
    appUpdateNormalization: Normalization[raml.AppUpdate],
    appNormalization: Normalization[raml.App]): FromEntityUnmarshaller[raml.AppUpdate] = {
    if (partialUpdate) {
      playJsonUnmarshaller[raml.AppUpdate].map { appUpdate =>
        appUpdateNormalization.normalized(appUpdate.copy(id = Some(appId.toString)))
      }
    } else
      playJsonUnmarshaller[JsObject].map { jsObj =>
        // this is a complete replacement of the app as we know it, so parse and normalize as if we're dealing
        // with a brand new app because the rules are different (for example, many fields are non-optional with brand-new apps).
        // however since this is an update, the user isn't required to specify an ID as part of the definition so we do
        // some hackery here to pass initial JSON parsing.
        val app = (jsObj + ("id" -> JsString(appId.toString))).as[raml.App]
        appNormalization.normalized(app).toRaml[raml.AppUpdate]
      }
  }.handleValidationErrors

  def appUpdatesUnmarshaller(partialUpdate: Boolean)(
    implicit
    appUpdateNormalization: Normalization[raml.AppUpdate],
    appNormalization: Normalization[raml.App]): FromEntityUnmarshaller[Seq[raml.AppUpdate]] = {
    if (partialUpdate)
      playJsonUnmarshaller[Seq[raml.AppUpdate]].map(_.map(appUpdateNormalization.normalized))
    else
      // this is a complete replacement of the app as we know it, so parse and normalize as if we're dealing
      // with a brand new app because the rules are different (for example, many fields are non-optional with brand-new apps).
      // the version is thrown away in toUpdate so just pass `zero` for now.
      playJsonUnmarshaller[Seq[raml.App]].map(_.map(app => appNormalization.normalized(app).toRaml[raml.AppUpdate]))
  }

  implicit val jsValueMarshaller = playJsonMarshaller[JsValue]
  implicit val wixResultMarshaller = playJsonMarshaller[com.wix.accord.Failure](Validation.failureWrites)
  implicit val messageMarshaller = playJsonMarshaller[Rejections.Message]
  implicit val appInfoMarshaller = playJsonMarshaller[AppInfo]
  implicit val infoMarshaller = playJsonMarshaller[MarathonInfo]
  implicit val infoUnmarshaller = playJsonUnmarshaller[MarathonInfo]
  implicit val metricsMarshaller = internalToRamlJsonMarshaller[TickMetricSnapshot, Metrics]
  implicit val loggerChangeMarshaller = playJsonMarshaller[LoggerChange]
  implicit val loggerChangeUnmarshaller = playJsonUnmarshaller[LoggerChange]
  implicit val stringMapMarshaller = playJsonMarshaller[Map[String, String]]
  implicit val pluginDefinitionsMarshaller = playJsonMarshaller[PluginDefinitions]
<<<<<<< HEAD
  implicit val deploymentResultMarshaller = playJsonMarshaller[Messages.DeploymentResult]
=======
  implicit val deploymentResultMarshaller = playJsonMarshaller[raml.DeploymentResult]
>>>>>>> c741d046
  implicit val enrichedTaskMarshaller = playJsonMarshaller[EnrichedTask]

  implicit class FromEntityUnmarshallerOps[T](val um: FromEntityUnmarshaller[T]) extends AnyVal {
    def handleValidationErrors: FromEntityUnmarshaller[T] = um.recover(_ ⇒ _ ⇒ {
      case ValidationFailedException(_, failure) =>
        throw RejectionError(ValidationFailed(failure))
    })
  }

  private def validEntityRaml[A, B](um: FromEntityUnmarshaller[A])(
    implicit
    normalization: Normalization[A],
    reader: raml.Reads[A, B],
    validator: Validator[B]): FromEntityUnmarshaller[B] = {
    um.map { ent =>
      try {
        // Note: Normalization also validates which can throw an exception
        val normalized = reader.read(normalization.normalized(ent))
        validator(normalized) match {
          case Success => normalized
          case failure: Failure =>
            throw RejectionError(ValidationFailed(failure))
        }
      } catch {
        case ValidationFailedException(_, failure) =>
          throw RejectionError(ValidationFailed(failure))
      }
    }
  }

  case class ValidationFailed(failure: Failure) extends Rejection

  def handleNonValid: PartialFunction[Rejection, Route] = {
    case ValidationFailed(failure) =>
      complete(StatusCodes.UnprocessableEntity -> failure)
  }

<<<<<<< HEAD
  import scala.language.implicitConversions
  implicit def entityMarshallerToMessageUnmarshaller[T](um: FromEntityUnmarshaller[T]): FromMessageUnmarshaller[T] =
=======
  def entityUnmarshallerToMessageUnmarshaller[T](um: FromEntityUnmarshaller[T]): FromMessageUnmarshaller[T] =
>>>>>>> c741d046
    Unmarshaller.withMaterializer { implicit ec ⇒ implicit mat ⇒ request ⇒ um(request.entity) }
}<|MERGE_RESOLUTION|>--- conflicted
+++ resolved
@@ -110,14 +110,7 @@
     validEntityRaml(playJsonUnmarshaller[raml.App]).handleValidationErrors
   }
 
-<<<<<<< HEAD
-  implicit val appDefinitionMarshaller: ToEntityMarshaller[AppDefinition] =
-    playJsonMarshaller[raml.App].compose { appDefinition: AppDefinition =>
-      raml.Raml.toRaml(appDefinition)
-    }
-=======
   implicit val appDefinitionMarshaller: ToEntityMarshaller[raml.App] = playJsonMarshaller[raml.App]
->>>>>>> c741d046
 
   def appUpdateUnmarshaller(
     appId: PathId, partialUpdate: Boolean)(
@@ -163,11 +156,7 @@
   implicit val loggerChangeUnmarshaller = playJsonUnmarshaller[LoggerChange]
   implicit val stringMapMarshaller = playJsonMarshaller[Map[String, String]]
   implicit val pluginDefinitionsMarshaller = playJsonMarshaller[PluginDefinitions]
-<<<<<<< HEAD
-  implicit val deploymentResultMarshaller = playJsonMarshaller[Messages.DeploymentResult]
-=======
   implicit val deploymentResultMarshaller = playJsonMarshaller[raml.DeploymentResult]
->>>>>>> c741d046
   implicit val enrichedTaskMarshaller = playJsonMarshaller[EnrichedTask]
 
   implicit class FromEntityUnmarshallerOps[T](val um: FromEntityUnmarshaller[T]) extends AnyVal {
@@ -205,11 +194,6 @@
       complete(StatusCodes.UnprocessableEntity -> failure)
   }
 
-<<<<<<< HEAD
-  import scala.language.implicitConversions
-  implicit def entityMarshallerToMessageUnmarshaller[T](um: FromEntityUnmarshaller[T]): FromMessageUnmarshaller[T] =
-=======
   def entityUnmarshallerToMessageUnmarshaller[T](um: FromEntityUnmarshaller[T]): FromMessageUnmarshaller[T] =
->>>>>>> c741d046
     Unmarshaller.withMaterializer { implicit ec ⇒ implicit mat ⇒ request ⇒ um(request.entity) }
 }